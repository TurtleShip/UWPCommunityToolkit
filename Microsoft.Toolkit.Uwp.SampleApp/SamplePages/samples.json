--- conflicted
+++ resolved
@@ -84,22 +84,21 @@
         "Icon": "/SamplePages/BladeControl/Blade.png"
       },
       {
-<<<<<<< HEAD
         "Name": "QuickReturnHeader",
         "Type": "QuickReturnHeaderPage",
         "About": "A UI control that works as a quick return ListView header.",
         "CodeUrl": "https://github.com/Microsoft/UWPCommunityToolkit/tree/master/Microsoft.Toolkit.Uwp.UI.Controls/QuickReturnHeader",
         "XamlCodeFile": "QuickReturnHeaderCode.bind",
         "Icon": "/SamplePages/QuickReturnHeader/QuickReturnHeader.png"
-=======
+	  },
+	  {
         "Name": "GridSplitter",
         "Type": "GridSplitterPage",
         "About": "GridSplitter represents the control that redistributes space between columns or rows of a Grid control.",
         "CodeUrl": "https://github.com/Microsoft/UWPCommunityToolkit/tree/master/Microsoft.Toolkit.Uwp.UI.Controls/GridSplitter",
         "XamlCodeFile": "GridSplitter.bind",
         "Icon": "/SamplePages/GridSplitter/GridSplitter.png"
->>>>>>> 8fce98af
-      }
+	  }
     ]
   },
   {
