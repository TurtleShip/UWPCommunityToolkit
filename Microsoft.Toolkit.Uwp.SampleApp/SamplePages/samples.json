[
  {
    "Name": "Controls",
    "Icon": "Icons/Foundation.png",
    "Samples": [
      {
        "Name": "AdaptiveGridView",
        "Type": "AdaptiveGridViewPage",
        "About": "Presents items in a evenly-spaced set of columns to fill the total available display space. It reacts to changes in the layout as well as the content so it can adapt to different form factors automatically.",
        "CodeUrl": "https://github.com/Microsoft/UWPCommunityToolkit/tree/master/Microsoft.Toolkit.Uwp.UI.Controls/AdaptiveGridView",
        "XamlCodeFile": "AdaptiveGridViewCode.bind",
        "Icon": "/SamplePages/AdaptiveGridView/AdaptiveGridView.png"
      },
      {
        "Name": "HamburgerMenu",
        "Type": "HamburgerMenuPage",
        "About": "The HamburgerMenu provides a simple to use side bar menu that you can show/hide using a hamburger button.",
        "CodeUrl": "https://github.com/Microsoft/UWPCommunityToolkit/tree/master/Microsoft.Toolkit.Uwp.UI.Controls/HamburgerMenu",
        "XamlCodeFile": "HamburgerMenuCode.bind",
        "Icon": "/SamplePages/HamburgerMenu/HamburgerMenu.png"
      },
      {
        "Name": "RangeSelector",
        "Type": "RangeSelectorPage",
        "About": "The RangeSelector is a \"double slider\" control for range values.",
        "CodeUrl": "https://github.com/Microsoft/UWPCommunityToolkit/tree/master/Microsoft.Toolkit.Uwp.UI.Controls/RangeSelector",
        "XamlCodeFile": "RangeSelectorCode.bind",
        "Icon": "/SamplePages/RangeSelector/RangeSelector.png"
      },
      {
        "Name": "ImageEx",
        "Type": "ImageExPage",
        "About": "Images are downloaded asynchronously showing a load indicator. Source images are then stored in the App local cache to preserve resources and load time.",
        "CodeUrl": "https://github.com/Microsoft/UWPCommunityToolkit/tree/master/Microsoft.Toolkit.Uwp.UI.Controls/ImageEx",
        "XamlCodeFile": "ImageExCode.bind",
        "Icon": "/SamplePages/ImageEx/ImageEx.png"
      },
      {
        "Name": "HeaderedTextBlock",
        "Type": "HeaderedTextBlockPage",
        "About": "The HeaderedTextBlock control is designed to provide a header for read only text. This control is useful for displaying read only forms.",
        "CodeUrl": "https://github.com/Microsoft/UWPCommunityToolkit/tree/master/Microsoft.Toolkit.Uwp.UI.Controls/HeaderedTextBlock",
        "XamlCodeFile": "HeaderedTextBlockCode.bind",
        "Icon": "/SamplePages/HeaderedTextBlock/HeaderedTextBlock.png"
      },
      {
        "Name": "MasterDetailsView",
        "Type": "MasterDetailsViewPage",
        "About": "The MasterDetailsView control allows the user to implement the Master/Details design pattern defined by https://msdn.microsoft.com/en-gb/windows/uwp/controls-and-patterns/master-details",
        "CodeUrl": "https://github.com/Microsoft/UWPCommunityToolkit/tree/master/Microsoft.Toolkit.Uwp.UI.Controls/MasterDetailsView",
        "XamlCodeFile": "MasterDetailsView.bind",
        "Icon": "/SamplePages/MasterDetailsView/MasterDetailsView.png"
      },
      {
        "Name": "RadialGauge",
        "Type": "RadialGaugePage",
        "About": "The radial gauge displays a value within a range, using a needle on a circular face.",
        "CodeUrl": "https://github.com/Microsoft/UWPCommunityToolkit/tree/master/Microsoft.Toolkit.Uwp.UI.Controls/RadialGauge",
        "XamlCodeFile": "RadialGaugeCode.bind",
        "Icon": "/SamplePages/RadialGauge/RadialGauge.png"
      },
      {
        "Name": "SlidableListItem",
        "Type": "SlidableListItemPage",
        "About": "A UI control that enables actions to be triggered by sliding the content left or right. In most cases, it will be used as a ListView DataTemplate root similar to email apps, but it is not required.",
        "CodeUrl": "https://github.com/Microsoft/UWPCommunityToolkit/tree/master/Microsoft.Toolkit.Uwp.UI.Controls/SlidableListItem",
        "XamlCodeFile": "SlidableListItemCode.bind",
        "Icon": "/SamplePages/SlidableListItem/SlidableListItem.png"
      },
      {
        "Name": "PullToRefreshListView",
        "Type": "PullToRefreshListViewPage",
        "About": "PullToRefreshListView is derived from the built in ListView in the Universal Windows Platform. It enables the popular Pull To Refresh pattern.",
        "CodeUrl": "https://github.com/Microsoft/UWPCommunityToolkit/tree/master/Microsoft.Toolkit.Uwp.UI.Controls/PullToRefreshListView",
        "XamlCodeFile": "PullToRefreshListViewCode.bind",
        "Icon": "/SamplePages/PullToRefreshListView/PullToRefreshListView.png"
      },
      {
        "Name": "RotatorTile",
        "Type": "RotatorTilePage",
        "About": "RotatorTile is an ItemsControl that rotates through a set of items one-by-one. It enables you to show multiple items of data in a live-tile like way.",
        "CodeUrl": "https://github.com/Microsoft/UWPCommunityToolkit/tree/master/Microsoft.Toolkit.Uwp.UI.Controls/RotatorTile",
        "XamlCodeFile": "RotatorTileCode.bind",
        "Icon": "/SamplePages/RotatorTile/RotatorTile.png"
      },
      {
        "Name": "BladeView",
        "Type": "BladePage",
        "About": "BladeView provides a horizontal collection of blades for master-detail scenarios. The control is based on the experience demonstrated by the Azure Portal.",
        "CodeUrl": "https://github.com/Microsoft/UWPCommunityToolkit/tree/master/Microsoft.Toolkit.Uwp.UI.Controls/BladeView",
        "XamlCodeFile": "BladeCode.bind",
        "Icon": "/SamplePages/BladeView/BladeView.png"
      },
      {
        "Name": "ScrollHeader",
        "Type": "ScrollHeaderPage",
        "About": "A UI control that works as a ListView or GridView header control with quick return, sticky and fade behavior.",
        "CodeUrl": "https://github.com/Microsoft/UWPCommunityToolkit/tree/master/Microsoft.Toolkit.Uwp.UI.Controls/ScrollHeader",
        "XamlCodeFile": "ScrollHeaderCode.bind",
        "Icon": "/SamplePages/ScrollHeader/ScrollHeader.png"
      },
      {
          "Name": "GridSplitter",
          "Type": "GridSplitterPage",
          "About": "GridSplitter represents the control that redistributes space between columns or rows of a Grid control.",
          "CodeUrl": "https://github.com/Microsoft/UWPCommunityToolkit/tree/master/Microsoft.Toolkit.Uwp.UI.Controls/GridSplitter",
          "XamlCodeFile": "GridSplitter.bind",
          "Icon": "/SamplePages/GridSplitter/GridSplitter.png"
      },
      {
        "Name": "DropShadowPanel",
        "Type": "DropShadowPanelPage",
        "About": "DropShadowPanel contol allows the creation of a DropShadow for any Xaml FrameworkElement in markup.",
        "CodeUrl": "https://github.com/Microsoft/UWPCommunityToolkit/tree/master/Microsoft.Toolkit.Uwp.UI.Controls/DropShadowPanel",
        "XamlCodeFile": "DropShadowPanelXaml.bind",
        "Icon": "/SamplePages/DropShadowPanel/DropShadowPanel.png"
      },
      {
        "Name": "TextBoxMask",
        "Type": "TextBoxMaskPage",
        "About": "TextBox Mask property allows a user to more easily enter fixed width text in TextBox control where you would like them to enter the data in a certain format",
        "CodeUrl": "https://github.com/Microsoft/UWPCommunityToolkit/tree/master/Microsoft.Toolkit.Uwp.UI.Controls/TextBoxMask",
        "XamlCodeFile": "TextBoxMask.bind",
        "Icon": "/SamplePages/TextBoxMask/TextBoxMask.png"
      },
      {
        "Name": "SurfaceDialTextboxHelper",
        "Type": "SurfaceDialTextboxHelperPage",
        "About": "Enables support for Surface Dial on any given Textbox. Rotate the Dial to change the numeric value of the Textbox.",
        "CodeUrl": "https://github.com/Microsoft/UWPCommunityToolkit/tree/master/Microsoft.Toolkit.Uwp.UI.Controls/SurfaceDialTextboxHelper",
        "XamlCodeFile": "SurfaceDialTextboxHelperCode.bind",
        "Icon": "/SamplePages/SurfaceDialTextboxHelper/SurfaceDialTextboxHelper.png"
      }
    ]
  },
  {
    "Name": "Notifications",
    "Icon": "Icons/Notifications.png",
    "Samples": [
      {
        "Name": "LiveTile",
        "Type": "LiveTilePage",
        "About": "This shows how to update a Live Tile with a rich Adaptive notification.",
        "CodeUrl": "https://github.com/Microsoft/UWPCommunityToolkit/tree/master/Microsoft.Toolkit.Uwp.Notifications.Shared",
        "CodeFile": "LiveTileCode.bind",
        "JavaScriptCodeFile": "LiveTileCodeJavaScript.bind",
        "Icon": "/SamplePages/LiveTile/icon.jpg"
      },
      {
        "Name": "Toast",
        "Type": "ToastPage",
        "About": "This shows how to send a Toast notification.",
        "CodeUrl": "https://github.com/Microsoft/UWPCommunityToolkit/tree/master/Microsoft.Toolkit.Uwp.Notifications.Shared",
        "CodeFile": "ToastCode.bind",
        "JavaScriptCodeFile": "ToastCodeJavaScript.bind",
        "Icon": "/SamplePages/Toast/icon.jpg"
      },
      {
        "Name": "WeatherLiveTileAndToast",
        "Type": "WeatherLiveTileAndToastPage",
        "About": "This shows how to send a Weather Live Tile and Toast notification, displaying the forecast.",
        "CodeUrl": "https://github.com/Microsoft/UWPCommunityToolkit/tree/master/Microsoft.Toolkit.Uwp.Notifications.Shared",
        "CodeFile": "WeatherLiveTileAndToastCode.bind",
        "JavaScriptCodeFile": "WeatherLiveTileAndToastCodeJavaScript.bind",
        "Icon": "/SamplePages/WeatherLiveTileAndToast/WeatherLiveTileAndToast.png"
      }
    ]
  },
  {
    "Name": "Animations",
    "Icon": "Icons/Animations.png",
    "Samples": [
      {
        "Name": "Fade",
        "Type": "FadeBehaviorPage",
        "About": "Opacity of XAML elements using composition",
        "CodeUrl": "https://github.com/Microsoft/UWPCommunityToolkit/tree/master/Microsoft.Toolkit.Uwp.UI.Animations/Behaviors",
        "CodeFile": "FadeBehaviorCode.bind",
        "XamlCodeFile": "FadeBehaviorXaml.bind",
        "Icon": "/SamplePages/Fade/FadeBehavior.png"
      },
      {
        "Name": "Scale",
        "Type": "ScaleBehaviorPage",
        "About": "Scale of XAML elements using composition",
        "CodeUrl": "https://github.com/Microsoft/UWPCommunityToolkit/tree/master/Microsoft.Toolkit.Uwp.UI.Animations/Behaviors",
        "CodeFile": "ScaleBehaviorCode.bind",
        "XamlCodeFile": "ScaleBehaviorXaml.bind",
        "Icon": "/SamplePages/Scale/scaleBehavior.png"
      },
      {
        "Name": "Offset",
        "Type": "OffsetBehaviorPage",
        "About": "Offset of XAML elements using composition",
        "CodeUrl": "https://github.com/Microsoft/UWPCommunityToolkit/tree/master/Microsoft.Toolkit.Uwp.UI.Animations/Behaviors",
        "CodeFile": "OffsetBehaviorCode.bind",
        "XamlCodeFile": "OffsetBehaviorXaml.bind",
        "Icon": "/SamplePages/Offset/offsetBehavior.png"
      },
      {
        "Name": "Rotate",
        "Type": "RotateBehaviorPage",
        "About": "Rotation on XAML elements using composition",
        "CodeUrl": "https://github.com/Microsoft/UWPCommunityToolkit/tree/master/Microsoft.Toolkit.Uwp.UI.Animations/Behaviors",
        "CodeFile": "RotateBehaviorCode.bind",
        "XamlCodeFile": "RotateBehaviorXaml.bind",
        "Icon": "/SamplePages/Rotate/rotateBehavior.png"
      },
      {
        "Name": "Blur",
        "Type": "BlurBehaviorPage",
        "About": "Blur XAML elements using composition",
        "CodeUrl": "https://github.com/Microsoft/UWPCommunityToolkit/tree/master/Microsoft.Toolkit.Uwp.UI.Animations/Behaviors",
        "CodeFile": "BlurBehaviorCode.bind",
        "XamlCodeFile": "BlurBehaviorXaml.bind",
        "Icon": "/SamplePages/Blur/blurBehavior.png"
      },
      {
        "Name": "Light",
        "Type": "LightBehaviorPage",
        "About": "Light XAML elements using composition",
        "CodeUrl": "https://github.com/Microsoft/UWPCommunityToolkit/tree/master/Microsoft.Toolkit.Uwp.UI.Animations/Behaviors",
        "CodeFile": "LightBehaviorCode.bind",
        "XamlCodeFile": "LightBehaviorXaml.bind",
        "Icon": "/SamplePages/Light/LightBehavior.png"
      },
      {
        "Name": "FadeHeader",
        "Type": "FadeHeaderBehaviorPage",
        "About": "Fade ListView and GridView Headers",
        "CodeUrl": "https://github.com/Microsoft/UWPCommunityToolkit/tree/master/Microsoft.Toolkit.Uwp.UI.Animations/Behaviors",
        "CodeFile": "FadeHeaderBehaviorCode.bind",
        "XamlCodeFile": "FadeHeaderBehaviorXaml.bind",
        "Icon": "/SamplePages/FadeHeader/FadeHeaderBehavior.png"
      },
      {
<<<<<<< HEAD
        "Name": "ParallaxService",
        "Type": "ParallaxPage",
        "About": "Parallax items contained within a ScrollViewer or List",
        "CodeUrl": "https://github.com/Microsoft/UWPCommunityToolkit/tree/master/Microsoft.Toolkit.Uwp.UI.Animations",
        "XamlCodeFile": "ParallaxPage.bind"
=======
        "Name": "ReorderGridAnimation",
        "Type": "ReorderGridPage",
        "About": "Animates items of a grid when the size changes",
        "CodeUrl": "https://github.com/Microsoft/UWPCommunityToolkit/tree/master/Microsoft.Toolkit.Uwp.UI.Animations",
        "XamlCodeFile": "ReorderGrid.bind",
        "Icon": "/SamplePages/ReorderGridAnimation/ReorderGrid.png"
>>>>>>> c3534d89
      }
    ]
  },
  {
    "Name": "Services",
    "Icon": "Icons/Services.png",
    "Samples": [
      {
        "Name": "Bing Service",
        "Type": "BingPage",
        "About": "The Bing Service allows you to retrieve Microsoft Bing web search engine results.",
        "CodeUrl": "https://github.com/Microsoft/UWPCommunityToolkit/tree/master/Microsoft.Toolkit.Uwp.UI.Animations/Behaviors",
        "CodeFile": "BingCode.bind",
        "Icon": "/SamplePages/Bing Service/icon.png"
      },
      {
        "Name": "Facebook Service",
        "Type": "FacebookPage",
        "About": "The Facebook Service allows you to retrieve or publish data to Facebook graph.",
        "CodeUrl": "https://github.com/Microsoft/UWPCommunityToolkit/tree/master/Microsoft.Toolkit.Uwp.Services/Services/Facebook",
        "CodeFile": "FacebookCode.bind",
        "Icon": "/SamplePages/Facebook Service/FacebookLogo.png"
      },
      {
        "Name": "Twitter Service",
        "Type": "TwitterPage",
        "About": "The Twitter Service allows you to retrieve or publish data to Twitter.",
        "CodeUrl": "https://github.com/Microsoft/UWPCommunityToolkit/tree/master/Microsoft.Toolkit.Uwp.Services/Services/Twitter",
        "CodeFile": "TwitterCode.bind",
        "Icon": "/SamplePages/Twitter Service/TwitterLogo.png"
      },
      {
        "Name": "Microsoft Graph Service",
        "Type": "MicrosoftGraphPage",
        "About": "The Microsoft Graph service allows you to connect to Microsoft Graph Office 365 API.",
        "CodeUrl": "https://github.com/Microsoft/UWPCommunityToolkit/tree/master/Microsoft.Toolkit.Uwp.Services/Services/MicrosoftGraph",
        "CodeFile": "MicrosoftGraphCode.bind",
        "Icon": "/SamplePages/Microsoft Graph Service/OfficeLogo.png"
      },
      {
        "Name": "LinkedIn Service",
        "Type": "LinkedInPage",
        "About": "The LinkedIn service allows you to connect to retrieve or publish data to LinkedIn.",
        "CodeUrl": "https://github.com/Microsoft/UWPCommunityToolkit/tree/master/Microsoft.Toolkit.Uwp.Services/Services/LinkedIn/",
        "CodeFile": "LinkedInCode.bind",
        "Icon": "/SamplePages/LinkedIn Service/LinkedInLogo.png"
      }
    ]
  },
  {
    "Name": "Helpers",
    "Icon": "Icons/Helpers.png",
    "Samples": [
      {
        "Name": "ImageCache",
        "Type": "ImageCachePage",
        "About": "The ImageCache allows persistence of images with an option to use in-memory storage.",
        "CodeUrl": "https://github.com/Microsoft/UWPCommunityToolkit/tree/master/Microsoft.Toolkit.Uwp.UI/ImageCache",
        "CodeFile": "ImageCacheCode.bind",
        "XamlCodeFile": "ImageCacheXaml.bind",
        "Icon": "/SamplePages/ImageCache/ImageEx.png"
      },
      {
        "Name": "Object Storage",
        "Type": "ObjectStoragePage",
        "About": "The Object Storage helper allows you to easily read and save objects in your application, both locally or on every device (roaming).",
        "CodeUrl": "https://github.com/Microsoft/UWPCommunityToolkit/tree/master/Microsoft.Toolkit.Uwp/Helpers/ObjectStorage",
        "CodeFile": "ObjectStorageCode.bind",
        "Icon": "/SamplePages/Object Storage/ObjectStorage.png"
      },
      {
        "Name": "Incremental Loading Collection",
        "Type": "IncrementalLoadingCollectionPage",
        "About": "Allows to create collections that can be loaded incrementally, as user requests more items in the view. This type of collections can be bound to controls like GridView and ListView.",
        "CodeUrl": "https://github.com/Microsoft/UWPCommunityToolkit/tree/master/Microsoft.Toolkit.Uwp/IncrementalLoadingCollection",
        "CodeFile": "IncrementalLoadingCollectionCode.bind",
        "Icon": "/SamplePages/Incremental Loading Collection/icon.png"
      },
      {
        "Name": "BackgroundTaskHelper",
        "Type": "BackgroundTaskHelperPage",
        "About": "Allows easy registration and maintainance of background task",
        "CodeUrl": "https://github.com/Microsoft/UWPCommunityToolkit/tree/master/Microsoft.Toolkit.Uwp/BackgroundTaskHelper",
        "CodeFile": "BackgroundTaskHelperCode.bind",
        "Icon": "/Assets/Helpers.png"
      },
      {
        "Name": "ConnectionHelper",
        "Type": "ConnectionHelperPage",
        "About": "The ConnectionHelper class is used to determine whether the app has Internet, and if it is on a metered Internet connection",
        "CodeUrl": "https://github.com/Microsoft/UWPCommunityToolkit/tree/master/Microsoft.Toolkit.Uwp/ConnectionHelper",
        "CodeFile": "ConnectionHelperCode.bind",
        "Icon": "/Assets/Helpers.png"
      },
      {
          "Name": "SystemInformation",
          "Type": "SystemInformationPage",
          "About": "The SystemInformation class provides easy access to some of system/app/device information",
          "CodeUrl": "https://github.com/Microsoft/UWPCommunityToolkit/tree/master/Microsoft.Toolkit.Uwp/Helpers/SystemInformation.cs",
          "CodeFile": "SystemInformationCode.bind",
          "Icon": "/Assets/Helpers.png"
      },      
      {
        "Name": "PrintHelper",
        "Type": "PrintHelperPage",
        "About": "Allows to easily print XAML controls",
        "CodeUrl": "https://github.com/Microsoft/UWPCommunityToolkit/tree/master/Microsoft.Toolkit.Uwp/Helpers/PrintHelper.cs",
        "CodeFile": "PrintHelperCode.bind",
        "Icon": "/SamplePages/PrintHelper/PrintHelper.png"
      },
      {
        "Name": "DispatcherHelper",
        "Type": "DispatcherHelperPage",
        "About": "Allows easy interaction with Windows Runtime core message dispatcher for multi-threaded scenario (I.E: Run code on UI thread). ",
        "CodeUrl": "https://github.com/Microsoft/UWPCommunityToolkit/tree/master/Microsoft.Toolkit.Uwp/Helpers/DispatcherHelper",
        "CodeFile": "DispatcherHelperCode.bind",
        "Icon": "/Assets/Helpers.png"
      }
    ]
  }
]<|MERGE_RESOLUTION|>--- conflicted
+++ resolved
@@ -234,20 +234,18 @@
         "Icon": "/SamplePages/FadeHeader/FadeHeaderBehavior.png"
       },
       {
-<<<<<<< HEAD
         "Name": "ParallaxService",
         "Type": "ParallaxPage",
         "About": "Parallax items contained within a ScrollViewer or List",
         "CodeUrl": "https://github.com/Microsoft/UWPCommunityToolkit/tree/master/Microsoft.Toolkit.Uwp.UI.Animations",
         "XamlCodeFile": "ParallaxPage.bind"
-=======
+      }, 
         "Name": "ReorderGridAnimation",
         "Type": "ReorderGridPage",
         "About": "Animates items of a grid when the size changes",
         "CodeUrl": "https://github.com/Microsoft/UWPCommunityToolkit/tree/master/Microsoft.Toolkit.Uwp.UI.Animations",
         "XamlCodeFile": "ReorderGrid.bind",
         "Icon": "/SamplePages/ReorderGridAnimation/ReorderGrid.png"
->>>>>>> c3534d89
       }
     ]
   },
