--- conflicted
+++ resolved
@@ -64,13 +64,9 @@
         "About": "An efficient and extensible control that can parse and render markdown.",
         "CodeUrl": "https://github.com/Microsoft/UWPCommunityToolkit/tree/master/Microsoft.Toolkit.Uwp.UI.Controls/MarkdownTextBlock",
         "XamlCodeFile": "MarkdownTextBlock.bind",
-<<<<<<< HEAD
-        "CodeFile": "MarkdownTextBlockCode.bind",
-        "Icon": "/SamplePages/MarkdownTextBlock/MarkdownTextBlock.png"
-=======
         "Icon": "/SamplePages/MarkdownTextBlock/MarkdownTextBlock.png",
         "DocumentationUrl": "https://raw.githubusercontent.com/Microsoft/UWPCommunityToolkit/dev/docs/controls/MarkdownTextBlock.md"
->>>>>>> 279aeded
+        "CodeFile": "MarkdownTextBlockCode.bind",
       },
       {
         "Name": "RadialGauge",
@@ -466,7 +462,8 @@
         "About": "Allows you to easily sort and filter your collections before displaying them.",
         "CodeUrl": "https://github.com/Microsoft/UWPCommunityToolkit/tree/master/Microsoft.Toolkit.Uwp.UI/AdvancedCollectionView",
         "CodeFile": "AdvancedCollectionView.bind",
-        "Icon": "/SamplePages/AdvancedCollectionView/AdvancedCollectionView.png"
+        "Icon": "/SamplePages/AdvancedCollectionView/AdvancedCollectionView.png",
+        "DocumentationUrl": "https://raw.githubusercontent.com/Microsoft/UWPCommunityToolkit/dev/docs/helpers/AdvancedCollectionView.md"
       }
     ]
   },
