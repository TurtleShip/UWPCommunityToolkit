--- conflicted
+++ resolved
@@ -1120,10 +1120,6 @@
       </AppxPackagePayload>
     </ItemGroup>
   </Target>
-<<<<<<< HEAD
-=======
-  
->>>>>>> 23787f48
   <!-- https://weblogs.asp.net/rweigelt/disable-warnings-in-generated-c-files-of-uwp-app -->
   <Target Name="PragmaWarningDisablePrefixer" AfterTargets="MarkupCompilePass2">
     <ItemGroup>
