--- conflicted
+++ resolved
@@ -291,12 +291,9 @@
     <Content Include="SamplePages\Scale\ScaleBehaviorXaml.bind" />
     <Content Include="SamplePages\Rotate\RotateBehaviorXaml.bind" />
     <Content Include="SamplePages\BladeControl\BladeCode.bind" />
-<<<<<<< HEAD
     <Content Include="SamplePages\QuickReturnHeader\QuickReturnHeaderCode.bind" />
-=======
     <Content Include="SamplePages\FadeHeader\FadeHeaderBehaviorCode.bind" />
     <Content Include="SamplePages\FadeHeader\FadeHeaderBehaviorXaml.bind" />
->>>>>>> 87048a58
   </ItemGroup>
   <ItemGroup>
     <Compile Include="App.xaml.cs">
@@ -330,13 +327,11 @@
     <Compile Include="SamplePages\Blur\BlurBehaviorPage.xaml.cs">
       <DependentUpon>BlurBehaviorPage.xaml</DependentUpon>
     </Compile>
-<<<<<<< HEAD
     <Compile Include="SamplePages\QuickReturnHeader\QuickReturnHeaderPage.xaml.cs">
       <DependentUpon>QuickReturnHeaderPage.xaml</DependentUpon>
-=======
+    </Compile>
     <Compile Include="SamplePages\FadeHeader\FadeHeaderBehaviorPage.xaml.cs">
       <DependentUpon>FadeHeaderBehaviorPage.xaml</DependentUpon>
->>>>>>> 87048a58
     </Compile>
     <Compile Include="SamplePages\RotatorTile\RotatorTilePage.xaml.cs">
       <DependentUpon>RotatorTilePage.xaml</DependentUpon>
@@ -438,11 +433,11 @@
       <Generator>MSBuild:Compile</Generator>
       <SubType>Designer</SubType>
     </Page>
-<<<<<<< HEAD
     <Page Include="SamplePages\QuickReturnHeader\QuickReturnHeaderPage.xaml">
-=======
+      <Generator>MSBuild:Compile</Generator>
+      <SubType>Designer</SubType>
+    </Page>
     <Page Include="SamplePages\FadeHeader\FadeHeaderBehaviorPage.xaml">
->>>>>>> 87048a58
       <Generator>MSBuild:Compile</Generator>
       <SubType>Designer</SubType>
     </Page>
