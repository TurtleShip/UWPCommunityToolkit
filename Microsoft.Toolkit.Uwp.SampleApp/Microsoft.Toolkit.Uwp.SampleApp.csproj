﻿<?xml version="1.0" encoding="utf-8"?>
<Project ToolsVersion="14.0" DefaultTargets="Build" xmlns="http://schemas.microsoft.com/developer/msbuild/2003">
  <Import Project="$(MSBuildExtensionsPath)\$(MSBuildToolsVersion)\Microsoft.Common.props" Condition="Exists('$(MSBuildExtensionsPath)\$(MSBuildToolsVersion)\Microsoft.Common.props')" />
  <PropertyGroup>
    <Configuration Condition=" '$(Configuration)' == '' ">Debug</Configuration>
    <Platform Condition=" '$(Platform)' == '' ">x86</Platform>
    <ProjectGuid>{719C43C6-8753-4395-ADAA-2FCC70F76BF3}</ProjectGuid>
    <OutputType>AppContainerExe</OutputType>
    <AppDesignerFolder>Properties</AppDesignerFolder>
    <RootNamespace>Microsoft.Toolkit.Uwp.SampleApp</RootNamespace>
    <AssemblyName>Microsoft.Toolkit.Uwp.SampleApp</AssemblyName>
    <DefaultLanguage>en-US</DefaultLanguage>
    <TargetPlatformIdentifier>UAP</TargetPlatformIdentifier>
    <TargetPlatformVersion>10.0.14393.0</TargetPlatformVersion>
    <TargetPlatformMinVersion>10.0.10586.0</TargetPlatformMinVersion>
    <MinimumVisualStudioVersion>14</MinimumVisualStudioVersion>
    <FileAlignment>512</FileAlignment>
    <ProjectTypeGuids>{A5A43C5B-DE2A-4C0C-9213-0A381AF9435A};{FAE04EC0-301F-11D3-BF4B-00C04F79EFBC}</ProjectTypeGuids>
    <PackageCertificateKeyFile>Microsoft.Toolkit.Uwp.SampleApp_TemporaryKey.pfx</PackageCertificateKeyFile>
    <AppxAutoIncrementPackageRevision>True</AppxAutoIncrementPackageRevision>
    <AppxBundle>Always</AppxBundle>
    <AppxBundlePlatforms>x64</AppxBundlePlatforms>
  </PropertyGroup>
  <PropertyGroup Condition="'$(Configuration)|$(Platform)' == 'Debug|x86'">
    <DebugSymbols>true</DebugSymbols>
    <OutputPath>bin\x86\Debug\</OutputPath>
    <DefineConstants>DEBUG;TRACE;NETFX_CORE;WINDOWS_UWP</DefineConstants>
    <NoWarn>;2008</NoWarn>
    <DebugType>full</DebugType>
    <PlatformTarget>x86</PlatformTarget>
    <UseVSHostingProcess>false</UseVSHostingProcess>
    <ErrorReport>prompt</ErrorReport>
    <Prefer32Bit>true</Prefer32Bit>
    <DocumentationFile>
    </DocumentationFile>
    <CodeAnalysisRuleSet>microsoft.toolkit.uwp.sampleapp.ruleset</CodeAnalysisRuleSet>
  </PropertyGroup>
  <PropertyGroup Condition="'$(Configuration)|$(Platform)' == 'Release|x86'">
    <OutputPath>bin\x86\Release\</OutputPath>
    <DefineConstants>TRACE;NETFX_CORE;WINDOWS_UWP</DefineConstants>
    <Optimize>true</Optimize>
    <NoWarn>;2008</NoWarn>
    <DebugType>pdbonly</DebugType>
    <PlatformTarget>x86</PlatformTarget>
    <UseVSHostingProcess>false</UseVSHostingProcess>
    <ErrorReport>prompt</ErrorReport>
    <Prefer32Bit>true</Prefer32Bit>
    <UseDotNetNativeToolchain>true</UseDotNetNativeToolchain>
    <RunCodeAnalysis>true</RunCodeAnalysis>
    <TreatWarningsAsErrors>true</TreatWarningsAsErrors>
    <DocumentationFile>
    </DocumentationFile>
    <CodeAnalysisRuleSet>microsoft.toolkit.uwp.sampleapp.ruleset</CodeAnalysisRuleSet>
  </PropertyGroup>
  <PropertyGroup Condition="'$(Configuration)|$(Platform)' == 'Debug|ARM'">
    <DebugSymbols>true</DebugSymbols>
    <OutputPath>bin\ARM\Debug\</OutputPath>
    <DefineConstants>DEBUG;TRACE;NETFX_CORE;WINDOWS_UWP</DefineConstants>
    <NoWarn>;2008</NoWarn>
    <DebugType>full</DebugType>
    <PlatformTarget>ARM</PlatformTarget>
    <UseVSHostingProcess>false</UseVSHostingProcess>
    <ErrorReport>prompt</ErrorReport>
    <Prefer32Bit>true</Prefer32Bit>
    <CodeAnalysisRuleSet>microsoft.toolkit.uwp.sampleapp.ruleset</CodeAnalysisRuleSet>
  </PropertyGroup>
  <PropertyGroup Condition="'$(Configuration)|$(Platform)' == 'Release|ARM'">
    <OutputPath>bin\ARM\Release\</OutputPath>
    <DefineConstants>TRACE;NETFX_CORE;WINDOWS_UWP</DefineConstants>
    <Optimize>true</Optimize>
    <NoWarn>;2008</NoWarn>
    <DebugType>pdbonly</DebugType>
    <PlatformTarget>ARM</PlatformTarget>
    <UseVSHostingProcess>false</UseVSHostingProcess>
    <ErrorReport>prompt</ErrorReport>
    <Prefer32Bit>true</Prefer32Bit>
    <UseDotNetNativeToolchain>true</UseDotNetNativeToolchain>
    <RunCodeAnalysis>true</RunCodeAnalysis>
    <TreatWarningsAsErrors>true</TreatWarningsAsErrors>
    <DocumentationFile>
    </DocumentationFile>
    <CodeAnalysisRuleSet>microsoft.toolkit.uwp.sampleapp.ruleset</CodeAnalysisRuleSet>
  </PropertyGroup>
  <PropertyGroup Condition="'$(Configuration)|$(Platform)' == 'Debug|x64'">
    <DebugSymbols>true</DebugSymbols>
    <OutputPath>bin\x64\Debug\</OutputPath>
    <DefineConstants>DEBUG;TRACE;NETFX_CORE;WINDOWS_UWP</DefineConstants>
    <NoWarn>;2008</NoWarn>
    <DebugType>full</DebugType>
    <PlatformTarget>x64</PlatformTarget>
    <UseVSHostingProcess>false</UseVSHostingProcess>
    <ErrorReport>prompt</ErrorReport>
    <Prefer32Bit>true</Prefer32Bit>
    <CodeAnalysisRuleSet>microsoft.toolkit.uwp.sampleapp.ruleset</CodeAnalysisRuleSet>
  </PropertyGroup>
  <PropertyGroup Condition="'$(Configuration)|$(Platform)' == 'Release|x64'">
    <OutputPath>bin\x64\Release\</OutputPath>
    <DefineConstants>TRACE;NETFX_CORE;WINDOWS_UWP</DefineConstants>
    <Optimize>true</Optimize>
    <NoWarn>;2008</NoWarn>
    <DebugType>pdbonly</DebugType>
    <PlatformTarget>x64</PlatformTarget>
    <UseVSHostingProcess>false</UseVSHostingProcess>
    <ErrorReport>prompt</ErrorReport>
    <Prefer32Bit>true</Prefer32Bit>
    <UseDotNetNativeToolchain>true</UseDotNetNativeToolchain>
    <RunCodeAnalysis>true</RunCodeAnalysis>
    <TreatWarningsAsErrors>true</TreatWarningsAsErrors>
    <DocumentationFile>
    </DocumentationFile>
    <CodeAnalysisRuleSet>microsoft.toolkit.uwp.sampleapp.ruleset</CodeAnalysisRuleSet>
  </PropertyGroup>
  <ItemGroup>
    <!-- A reference to the entire .Net Framework and Windows SDK are automatically included -->
    <Content Include="Assets\Helpers.png" />
    <Content Include="Assets\NotificationAssets\Cloudy-Square.png" />
    <Content Include="Assets\NotificationAssets\Cloudy.png" />
    <Content Include="Assets\NotificationAssets\Drizzle-Square.png" />
    <Content Include="Assets\NotificationAssets\Drizzle.png" />
    <Content Include="Assets\NotificationAssets\Haze-Square.png" />
    <Content Include="Assets\NotificationAssets\Haze.png" />
    <Content Include="Assets\NotificationAssets\Mostly Cloudy-Background.jpg" />
    <Content Include="Assets\NotificationAssets\Mostly Cloudy-Square.png" />
    <Content Include="Assets\NotificationAssets\Mostly Cloudy.png" />
    <Content Include="Assets\NotificationAssets\Slight Drizzle-Square.png" />
    <Content Include="Assets\NotificationAssets\Slight Drizzle.png" />
    <Content Include="Assets\NotificationAssets\Snow-Square.png" />
    <Content Include="Assets\NotificationAssets\Snow.png" />
    <Content Include="Assets\NotificationAssets\Sunny-Square.png" />
    <Content Include="Assets\NotificationAssets\Sunny.png" />
    <Content Include="Assets\NotificationAssets\Thunderstorms-Square.png" />
    <Content Include="Assets\NotificationAssets\Thunderstorms.png" />
    <Content Include="Assets\Photos\BigFourSummerHeat.png" />
    <Content Include="Assets\Photos\BisonBadlandsChillin.png" />
    <Content Include="Assets\Photos\ColumbiaRiverGorge.png" />
    <Content Include="Assets\Photos\GiantSlabInOregon.png" />
    <Content Include="Assets\Photos\GrandTetons.png" />
    <Content Include="Assets\Photos\ImageExPlaceholder.jpg" />
    <Content Include="Assets\Photos\LakeAnnMushroom.png" />
    <Content Include="Assets\Photos\LunchBreak.png" />
    <Content Include="Assets\Photos\MilkyWayStHelensHikePurple.png" />
    <Content Include="Assets\Photos\MitchellButtes.png" />
    <Content Include="Assets\Photos\MultnomahFalls.png" />
    <Content Include="Assets\Photos\NorthernCascadesReflection.png" />
    <Content Include="Assets\Photos\NovemberHikeWaterfall.png" />
    <Content Include="Assets\Photos\OregonWineryNamaste.png" />
    <Content Include="Assets\Photos\Owl.png" />
    <Content Include="Assets\Photos\PaintedHillsPathway.png" />
    <Content Include="Assets\Photos\RunningDogPacificCity.png" />
    <Content Include="Assets\Photos\ShootingOnAutoOnTheDrone.png" />
    <Content Include="Assets\Photos\SmithnRockDownTheRiverView.png" />
    <Content Include="Assets\Photos\SnowyInterbayt.png" />
    <Content Include="Assets\Photos\SpeedTripleAtristsPoint.png" />
    <Content Include="Assets\Photos\Van.png" />
    <Content Include="Assets\Photos\WestSeattleView.png" />
    <Content Include="Assets\ToolkitLogoTransparent.png" />
    <Content Include="Assets\UWPCommunityToolkitSampleAppAppList.scale-100.png" />
    <Content Include="Assets\UWPCommunityToolkitSampleAppAppList.scale-125.png" />
    <Content Include="Assets\UWPCommunityToolkitSampleAppAppList.scale-150.png" />
    <Content Include="Assets\UWPCommunityToolkitSampleAppAppList.scale-200.png" />
    <Content Include="Assets\UWPCommunityToolkitSampleAppAppList.scale-400.png" />
    <Content Include="Assets\UWPCommunityToolkitSampleAppAppList.targetsize-16.png" />
    <Content Include="Assets\UWPCommunityToolkitSampleAppAppList.targetsize-16_altform-unplated.png" />
    <Content Include="Assets\UWPCommunityToolkitSampleAppAppList.targetsize-20.png" />
    <Content Include="Assets\UWPCommunityToolkitSampleAppAppList.targetsize-20_altform-unplated.png" />
    <Content Include="Assets\UWPCommunityToolkitSampleAppAppList.targetsize-24.png" />
    <Content Include="Assets\UWPCommunityToolkitSampleAppAppList.targetsize-24_altform-unplated.png" />
    <Content Include="Assets\UWPCommunityToolkitSampleAppAppList.targetsize-256.png" />
    <Content Include="Assets\UWPCommunityToolkitSampleAppAppList.targetsize-256_altform-unplated.png" />
    <Content Include="Assets\UWPCommunityToolkitSampleAppAppList.targetsize-30.png" />
    <Content Include="Assets\UWPCommunityToolkitSampleAppAppList.targetsize-30_altform-unplated.png" />
    <Content Include="Assets\UWPCommunityToolkitSampleAppAppList.targetsize-32.png" />
    <Content Include="Assets\UWPCommunityToolkitSampleAppAppList.targetsize-32_altform-unplated.png" />
    <Content Include="Assets\UWPCommunityToolkitSampleAppAppList.targetsize-36.png" />
    <Content Include="Assets\UWPCommunityToolkitSampleAppAppList.targetsize-36_altform-unplated.png" />
    <Content Include="Assets\UWPCommunityToolkitSampleAppAppList.targetsize-40.png" />
    <Content Include="Assets\UWPCommunityToolkitSampleAppAppList.targetsize-40_altform-unplated.png" />
    <Content Include="Assets\UWPCommunityToolkitSampleAppAppList.targetsize-48.png" />
    <Content Include="Assets\UWPCommunityToolkitSampleAppAppList.targetsize-48_altform-unplated.png" />
    <Content Include="Assets\UWPCommunityToolkitSampleAppAppList.targetsize-60.png" />
    <Content Include="Assets\UWPCommunityToolkitSampleAppAppList.targetsize-60_altform-unplated.png" />
    <Content Include="Assets\UWPCommunityToolkitSampleAppAppList.targetsize-64.png" />
    <Content Include="Assets\UWPCommunityToolkitSampleAppAppList.targetsize-64_altform-unplated.png" />
    <Content Include="Assets\UWPCommunityToolkitSampleAppAppList.targetsize-72.png" />
    <Content Include="Assets\UWPCommunityToolkitSampleAppAppList.targetsize-72_altform-unplated.png" />
    <Content Include="Assets\UWPCommunityToolkitSampleAppAppList.targetsize-80.png" />
    <Content Include="Assets\UWPCommunityToolkitSampleAppAppList.targetsize-80_altform-unplated.png" />
    <Content Include="Assets\UWPCommunityToolkitSampleAppAppList.targetsize-96.png" />
    <Content Include="Assets\UWPCommunityToolkitSampleAppAppList.targetsize-96_altform-unplated.png" />
    <Content Include="Assets\UWPCommunityToolkitSampleAppBadgeLogo.scale-100.png" />
    <Content Include="Assets\UWPCommunityToolkitSampleAppBadgeLogo.scale-125.png" />
    <Content Include="Assets\UWPCommunityToolkitSampleAppBadgeLogo.scale-150.png" />
    <Content Include="Assets\UWPCommunityToolkitSampleAppBadgeLogo.scale-200.png" />
    <Content Include="Assets\UWPCommunityToolkitSampleAppBadgeLogo.scale-400.png" />
    <Content Include="Assets\UWPCommunityToolkitSampleAppLargeTile.scale-100.png" />
    <Content Include="Assets\UWPCommunityToolkitSampleAppLargeTile.scale-125.png" />
    <Content Include="Assets\UWPCommunityToolkitSampleAppLargeTile.scale-150.png" />
    <Content Include="Assets\UWPCommunityToolkitSampleAppLargeTile.scale-200.png" />
    <Content Include="Assets\UWPCommunityToolkitSampleAppLargeTile.scale-400.png" />
    <Content Include="Assets\UWPCommunityToolkitSampleAppMedTile.scale-100.png" />
    <Content Include="Assets\UWPCommunityToolkitSampleAppMedTile.scale-125.png" />
    <Content Include="Assets\UWPCommunityToolkitSampleAppMedTile.scale-150.png" />
    <Content Include="Assets\UWPCommunityToolkitSampleAppMedTile.scale-200.png" />
    <Content Include="Assets\UWPCommunityToolkitSampleAppMedTile.scale-400.png" />
    <Content Include="Assets\UWPCommunityToolkitSampleAppSmallTile.scale-100.png" />
    <Content Include="Assets\UWPCommunityToolkitSampleAppSmallTile.scale-125.png" />
    <Content Include="Assets\UWPCommunityToolkitSampleAppSmallTile.scale-150.png" />
    <Content Include="Assets\UWPCommunityToolkitSampleAppSmallTile.scale-200.png" />
    <Content Include="Assets\UWPCommunityToolkitSampleAppSmallTile.scale-400.png" />
    <Content Include="Assets\UWPCommunityToolkitSampleAppSplashScreen.scale-100.png" />
    <Content Include="Assets\UWPCommunityToolkitSampleAppSplashScreen.scale-125.png" />
    <Content Include="Assets\UWPCommunityToolkitSampleAppSplashScreen.scale-150.png" />
    <Content Include="Assets\UWPCommunityToolkitSampleAppSplashScreen.scale-200.png" />
    <Content Include="Assets\UWPCommunityToolkitSampleAppSplashScreen.scale-400.png" />
    <Content Include="Assets\UWPCommunityToolkitSampleAppStoreLogo.scale-100.png" />
    <Content Include="Assets\UWPCommunityToolkitSampleAppStoreLogo.scale-125.png" />
    <Content Include="Assets\ToolkitLogo.png" />
    <Content Include="Assets\UWPCommunityToolkitSampleAppStoreLogo.scale-150.png" />
    <Content Include="Assets\UWPCommunityToolkitSampleAppStoreLogo.scale-200.png" />
    <Content Include="Assets\UWPCommunityToolkitSampleAppStoreLogo.scale-400.png" />
    <Content Include="Assets\UWPCommunityToolkitSampleAppWideTile.scale-100.png" />
    <Content Include="Assets\UWPCommunityToolkitSampleAppWideTile.scale-125.png" />
    <Content Include="Assets\UWPCommunityToolkitSampleAppWideTile.scale-150.png" />
    <Content Include="Assets\UWPCommunityToolkitSampleAppWideTile.scale-200.png" />
    <Content Include="Assets\UWPCommunityToolkitSampleAppWideTile.scale-400.png" />
    <Content Include="Assets\Wide310x150Logo.scale-400.png" />
    <Content Include="Icons\Animations.png" />
    <Content Include="Icons\About.png" />
    <Content Include="Icons\Helpers.png" />
    <Content Include="Icons\Foundation.png" />
    <Content Include="Icons\Layouts.png" />
    <Content Include="Icons\Notifications.png" />
    <Content Include="Icons\Services.png" />
    <Content Include="SamplePages\Bing Service\BingCode.bind" />
    <Content Include="SamplePages\Bing Service\icon.png" />
    <Content Include="SamplePages\BladeView\BladeView.png" />
    <Content Include="SamplePages\Blur\BlurBehavior.png" />
    <Content Include="SamplePages\DropShadowPanel\DropShadowPanel.png" />
    <Content Include="SamplePages\Expander\Expander.png" />
    <Content Include="SamplePages\FadeHeader\FadeHeaderBehavior.png" />
    <Content Include="SamplePages\DropShadowPanel\Trex.png" />
    <Content Include="SamplePages\DropShadowPanel\Unicorn.png" />
    <Content Include="SamplePages\GridSplitter\GridSplitter.png" />
    <Content Include="SamplePages\Facebook Service\FacebookLogo.png" />
    <Content Include="SamplePages\Fade\FadeBehavior.png" />
    <Content Include="SamplePages\HamburgerMenu\HamburgerMenu.png" />
    <Content Include="SamplePages\HeaderedTextBlock\HeaderedTextBlock.png" />
    <Content Include="SamplePages\ImageCache\ImageEx.png" />
    <Content Include="SamplePages\ImageEx\ImageEx.png" />
    <Content Include="SamplePages\Incremental Loading Collection\icon.png" />
    <Content Include="SamplePages\Light\LightBehavior.png" />
    <Content Include="SamplePages\LinkedIn Service\LinkedInLogo.png" />
    <Content Include="SamplePages\MasterDetailsView\MasterDetailsView.png" />
    <Content Include="SamplePages\Microsoft Graph Service\OfficeLogo.png" />
    <Content Include="SamplePages\Microsoft Graph Service\user.png" />
    <Content Include="SamplePages\Microsoft Translator Service\TranslatorService.png" />
    <Content Include="SamplePages\MosaicControl\Animations.png" />
    <Content Include="SamplePages\MosaicControl\MosaicControl.png" />
    <Content Include="SamplePages\Offset\OffsetBehavior.png" />
    <Content Include="SamplePages\PrintHelper\PrintHelper.png" />
    <Content Include="SamplePages\PullToRefreshListView\PullToRefreshListView.png" />
    <Content Include="SamplePages\ScrollHeader\ScrollHeader.png" />
    <Content Include="SamplePages\RadialGauge\RadialGauge.png" />
    <Content Include="SamplePages\RangeSelector\RangeSelector.png" />
    <Content Include="SamplePages\AdaptiveGridView\AdaptiveGridView.png" />
    <Content Include="SamplePages\ReorderGridAnimation\ReorderGrid.png" />
    <Content Include="SamplePages\Rotate\RotateBehavior.png" />
    <Content Include="SamplePages\LiveTile\icon.jpg" />
    <Content Include="SamplePages\RotatorTile\RotatorTile.png" />
    <Content Include="SamplePages\Scale\ScaleBehavior.png" />
    <Content Include="SamplePages\SlidableListItem\SlidableListItem.png" />
    <Content Include="SamplePages\Object Storage\ObjectStorage.png" />
    <Content Include="SamplePages\SurfaceDialTextboxHelper\SurfaceDialTextboxHelper.png" />
    <Content Include="SamplePages\TextBoxMask\TextBoxMask.png" />
    <Content Include="SamplePages\Toast\icon.jpg" />
    <Content Include="SamplePages\Twitter Service\TwitterCode.bind" />
    <Content Include="SamplePages\Twitter Service\icon.png" />
    <Content Include="SamplePages\Facebook Service\FacebookCode.bind" />
    <Content Include="SamplePages\HamburgerMenu\HamburgerMenuCode.bind" />
    <Content Include="SamplePages\HeaderedTextBlock\HeaderedTextBlockCode.bind" />
    <None Include="Microsoft.Toolkit.Uwp.SampleApp.ruleset" />
    <Content Include="SamplePages\Twitter Service\TwitterLogo.png" />
    <Content Include="SamplePages\WeatherLiveTileAndToast\WeatherLiveTileAndToast.png" />
    <Content Include="SamplePages\WeatherLiveTileAndToast\WeatherLiveTileAndToastCode.bind" />
    <Content Include="SamplePages\ImageEx\ImageExCode.bind" />
    <Content Include="SamplePages\Offset\OffsetBehaviorCode.bind" />
    <Content Include="SamplePages\Fade\FadeBehaviorCode.bind" />
    <Content Include="SamplePages\PullToRefreshListView\PullToRefreshListViewCode.bind" />
    <Content Include="SamplePages\RadialGauge\RadialGaugeCode.bind" />
    <Content Include="SamplePages\Rotate\RotateBehaviorCode.bind" />
    <Content Include="SamplePages\Scale\ScaleBehaviorCode.bind" />
    <Content Include="SamplePages\SlidableListItem\SlidableListItemCode.bind" />
    <Content Include="Assets\Photos\Photos.json" />
    <Content Include="Assets\Photos\OnlinePhotos.json" />
    <None Include="project.json" />
    <Content Include="Assets\Html\CSharp.html" />
    <Content Include="Assets\Html\Json.html" />
    <Content Include="Assets\Html\Xaml.html" />
    <Content Include="Assets\Html\Xml.html" />
    <Content Include="Assets\Prettify\prettify.css" />
    <Content Include="Assets\Prettify\prettify.js" />
    <Content Include="Assets\Prettify\run_prettify.js" />
    <Content Include="SamplePages\RangeSelector\RangeSelectorCode.bind" />
    <Content Include="SamplePages\AdaptiveGridView\AdaptiveGridViewCode.bind" />
    <Content Include="SamplePages\samples.json" />
    <None Include="readme.md" />
    <Content Include="SamplePages\LiveTile\LiveTileCode.bind" />
    <Content Include="SamplePages\Toast\ToastCode.bind" />
    <Content Include="SamplePages\RotatorTile\RotatorTileCode.bind" />
    <Content Include="SamplePages\Blur\BlurBehaviorCode.bind" />
    <Content Include="SamplePages\Blur\BlurBehaviorXaml.bind" />
    <Content Include="SamplePages\Offset\OffsetBehaviorXaml.bind" />
    <Content Include="SamplePages\Expander\ExpanderXaml.bind" />
    <Content Include="SamplePages\Fade\FadeBehaviorXaml.bind" />
    <Content Include="SamplePages\Scale\ScaleBehaviorXaml.bind" />
    <Content Include="SamplePages\Rotate\RotateBehaviorXaml.bind" />
    <Content Include="SamplePages\BladeView\BladeCode.bind" />
    <Content Include="SamplePages\ScrollHeader\ScrollHeaderCode.bind" />
    <Content Include="SamplePages\GridSplitter\GridSplitter.bind" />
    <Content Include="SamplePages\FadeHeader\FadeHeaderBehaviorCode.bind" />
    <Content Include="SamplePages\FadeHeader\FadeHeaderBehaviorXaml.bind" />
    <Content Include="SamplePages\ImageCache\ImageCacheXaml.bind" />
    <Content Include="SamplePages\LinkedIn Service\LinkedInCode.bind" />
    <Content Include="SamplePages\Incremental Loading Collection\IncrementalLoadingCollectionCode.bind" />
    <Content Include="SamplePages\ImageCache\ImageCacheCode.bind" />
    <Content Include="SamplePages\DropShadowPanel\DropShadowPanelXaml.bind" />
    <Content Include="SamplePages\LiveTile\LiveTileCodeJavaScript.bind" />
    <Content Include="SamplePages\Toast\ToastCodeJavaScript.bind" />
    <Content Include="SamplePages\Object Storage\ObjectStorageCode.bind" />
    <Content Include="SamplePages\WeatherLiveTileAndToast\WeatherLiveTileAndToastCodeJavaScript.bind" />
    <Content Include="SamplePages\Microsoft Graph Service\MicrosoftGraphCode.bind" />
    <Content Include="SamplePages\BackgroundTaskHelper\BackgroundTaskHelperCode.bind" />
    <Content Include="SamplePages\MasterDetailsView\MasterDetailsView.bind" />
    <Content Include="SamplePages\ConnectionHelper\ConnectionHelperCode.bind" />
    <Content Include="SamplePages\PrintHelper\PrintHelperCode.bind" />
    <Content Include="SamplePages\SystemInformation\SystemInformationCode.bind" />
    <Content Include="SamplePages\DispatcherHelper\DispatcherHelperCode.bind" />
    <Content Include="SamplePages\ReorderGridAnimation\ReorderGrid.bind" />
    <Content Include="SamplePages\Light\LightBehaviorCode.bind" />
    <Content Include="SamplePages\Light\LightBehaviorXaml.bind" />
    <Content Include="SamplePages\TextBoxMask\TextBoxMask.bind" />
    <Content Include="SamplePages\MosaicControl\MosaicControl.bind">
      <SubType>Designer</SubType>
    </Content>
    <Content Include="SamplePages\SurfaceDialTextboxHelper\SurfaceDialTextboxHelperCode.bind">
      <SubType>Designer</SubType>
    </Content>
    <Content Include="SamplePages\MasterDetailsView\MasterDetailsViewCode.bind" />
    <Content Include="SamplePages\Microsoft Translator Service\MicrosoftTranslatorCode.bind" />
  </ItemGroup>
  <ItemGroup>
    <Compile Include="App.xaml.cs">
      <DependentUpon>App.xaml</DependentUpon>
    </Compile>
    <Compile Include="Common\Constants.cs" />
    <Compile Include="Common\DelegateCommand{T}.cs" />
    <Compile Include="Common\EnumConverter.cs" />
    <Compile Include="Common\SolidColorBrushConverter.cs" />
    <Compile Include="Common\DelegateCommand.cs" />
    <Compile Include="Common\Tools.cs" />
    <Compile Include="Models\Email.cs" />
    <Compile Include="SamplePages\ConnectionHelper\ConnectionHelperPage.xaml.cs">
      <DependentUpon>ConnectionHelperPage.xaml</DependentUpon>
    </Compile>
    <Compile Include="SamplePages\BackgroundTaskHelper\BackgroundTaskHelperPage.xaml.cs">
      <DependentUpon>BackgroundTaskHelperPage.xaml</DependentUpon>
    </Compile>
    <Compile Include="SamplePages\DispatcherHelper\DispatcherHelperPage.xaml.cs">
      <DependentUpon>DispatcherHelperPage.xaml</DependentUpon>
    </Compile>
    <Compile Include="SamplePages\DropShadowPanel\DropShadowPanelPage.xaml.cs">
      <DependentUpon>DropShadowPanelPage.xaml</DependentUpon>
    </Compile>
    <Compile Include="SamplePages\Expander\ExpanderPage.xaml.cs">
      <DependentUpon>ExpanderPage.xaml</DependentUpon>
    </Compile>
    <Compile Include="SamplePages\Facebook Service\FacebookPhotoTemplateSelector.cs" />
    <Compile Include="Controls\CodeRenderer\CodeRenderer.Properties.cs" />
    <Compile Include="Controls\CodeRenderer\CodeRenderer.cs" />
    <Compile Include="Controls\PropertyControl.xaml.cs">
      <DependentUpon>PropertyControl.xaml</DependentUpon>
    </Compile>
    <Compile Include="Data\PhotoDataItem.cs" />
    <Compile Include="Data\PhotosDataSource.cs" />
    <Compile Include="Models\Item.cs" />
    <Compile Include="Models\PropertyDescriptor\SliderPropertyOptions.cs" />
    <Compile Include="Models\PropertyDescriptor\ValueHolder.cs" />
    <Compile Include="Models\PropertyDescriptor\PropertyOptions.cs" />
    <Compile Include="Models\PropertyDescriptor\PropertyKind.cs" />
    <Compile Include="Models\PropertyDescriptor\PropertyDescriptor.cs" />
    <Compile Include="Common\BindableBase.cs" />
    <Compile Include="SamplePages\Bing Service\BingPage.xaml.cs">
      <DependentUpon>BingPage.xaml</DependentUpon>
    </Compile>
    <Compile Include="SamplePages\BladeView\BladePage.xaml.cs">
      <DependentUpon>BladePage.xaml</DependentUpon>
    </Compile>
    <Compile Include="SamplePages\Blur\BlurBehaviorPage.xaml.cs">
      <DependentUpon>BlurBehaviorPage.xaml</DependentUpon>
    </Compile>
    <Compile Include="SamplePages\Microsoft Translator Service\MicrosoftTranslatorPage.xaml.cs">
      <DependentUpon>MicrosoftTranslatorPage.xaml</DependentUpon>
    </Compile>
    <Compile Include="SamplePages\MosaicControl\MosaicControlPage.xaml.cs">
      <DependentUpon>MosaicControlPage.xaml</DependentUpon>
    </Compile>
    <Compile Include="SamplePages\ScrollHeader\ScrollHeaderPage.xaml.cs">
      <DependentUpon>ScrollHeaderPage.xaml</DependentUpon>
    </Compile>
    <Compile Include="SamplePages\GridSplitter\GridSplitterPage.xaml.cs">
      <DependentUpon>GridSplitterPage.xaml</DependentUpon>
    </Compile>
    <Compile Include="SamplePages\FadeHeader\FadeHeaderBehaviorPage.xaml.cs">
      <DependentUpon>FadeHeaderBehaviorPage.xaml</DependentUpon>
    </Compile>
    <Compile Include="SamplePages\Incremental Loading Collection\IncrementalLoadingCollectionPage.xaml.cs">
      <DependentUpon>IncrementalLoadingCollectionPage.xaml</DependentUpon>
    </Compile>
    <Compile Include="SamplePages\Incremental Loading Collection\PeopleSource.cs" />
    <Compile Include="SamplePages\Incremental Loading Collection\Person.cs" />
    <Compile Include="SamplePages\Light\LightBehaviorPage.xaml.cs">
      <DependentUpon>LightBehaviorPage.xaml</DependentUpon>
    </Compile>
    <Compile Include="SamplePages\LinkedIn Service\LinkedInPage.xaml.cs">
      <DependentUpon>LinkedInPage.xaml</DependentUpon>
    </Compile>
    <Compile Include="SamplePages\MasterDetailsView\MasterDetailsViewPage.xaml.cs">
      <DependentUpon>MasterDetailsViewPage.xaml</DependentUpon>
    </Compile>
    <Compile Include="SamplePages\Microsoft Graph Service\MicrosoftGraphPage.xaml.cs">
      <DependentUpon>MicrosoftGraphPage.xaml</DependentUpon>
    </Compile>
    <Compile Include="SamplePages\Microsoft Graph Service\MicrosoftGraphSource.cs" />
    <Compile Include="SamplePages\Microsoft Graph Service\MicrosoftGraphUIExtensions.cs" />
    <Compile Include="SamplePages\Microsoft Graph Service\SendMessageContentDialog.xaml.cs">
      <DependentUpon>SendMessageContentDialog.xaml</DependentUpon>
    </Compile>
    <Compile Include="SamplePages\ImageCache\ImageCachePage.xaml.cs">
      <DependentUpon>ImageCachePage.xaml</DependentUpon>
    </Compile>
    <Compile Include="SamplePages\PrintHelper\PrintHelperPage.xaml.cs">
      <DependentUpon>PrintHelperPage.xaml</DependentUpon>
    </Compile>
    <Compile Include="SamplePages\ReorderGridAnimation\ReorderGridPage.xaml.cs">
      <DependentUpon>ReorderGridPage.xaml</DependentUpon>
    </Compile>
    <Compile Include="SamplePages\RotatorTile\RotatorTilePage.xaml.cs">
      <DependentUpon>RotatorTilePage.xaml</DependentUpon>
    </Compile>
    <Compile Include="SamplePages\LiveTile\LiveTilePage.xaml.cs">
      <DependentUpon>LiveTilePage.xaml</DependentUpon>
    </Compile>
    <Compile Include="SamplePages\Object Storage\ObjectStoragePage.xaml.cs">
      <DependentUpon>ObjectStoragePage.xaml</DependentUpon>
    </Compile>
    <Compile Include="SamplePages\SurfaceDialTextboxHelper\SurfaceDialTextboxHelperPage.xaml.cs">
      <DependentUpon>SurfaceDialTextboxHelperPage.xaml</DependentUpon>
    </Compile>
    <Compile Include="SamplePages\SystemInformation\SystemInformationPage.xaml.cs">
      <DependentUpon>SystemInformationPage.xaml</DependentUpon>
    </Compile>
    <Compile Include="SamplePages\TextBoxMask\TextBoxMaskPage.xaml.cs">
      <DependentUpon>TextBoxMaskPage.xaml</DependentUpon>
    </Compile>
    <Compile Include="SamplePages\Toast\ToastPage.xaml.cs">
      <DependentUpon>ToastPage.xaml</DependentUpon>
    </Compile>
    <Compile Include="SamplePages\Twitter Service\TwitterPage.xaml.cs">
      <DependentUpon>TwitterPage.xaml</DependentUpon>
    </Compile>
    <Compile Include="SamplePages\Offset\OffsetBehaviorPage.xaml.cs">
      <DependentUpon>OffsetBehaviorPage.xaml</DependentUpon>
    </Compile>
    <Compile Include="SamplePages\Fade\FadeBehaviorPage.xaml.cs">
      <DependentUpon>FadeBehaviorPage.xaml</DependentUpon>
    </Compile>
    <Compile Include="SamplePages\Facebook Service\FacebookPage.xaml.cs">
      <DependentUpon>FacebookPage.xaml</DependentUpon>
    </Compile>
    <Compile Include="SamplePages\HamburgerMenu\HamburgerMenuPage.xaml.cs">
      <DependentUpon>HamburgerMenuPage.xaml</DependentUpon>
    </Compile>
    <Compile Include="SamplePages\HeaderedTextBlock\HeaderedTextBlockPage.xaml.cs">
      <DependentUpon>HeaderedTextBlockPage.xaml</DependentUpon>
    </Compile>
    <Compile Include="SamplePages\ImageEx\ImageExPage.xaml.cs">
      <DependentUpon>ImageExPage.xaml</DependentUpon>
    </Compile>
    <Compile Include="SamplePages\WeatherLiveTileAndToast\WeatherLiveTileAndToastPage.xaml.cs">
      <DependentUpon>WeatherLiveTileAndToastPage.xaml</DependentUpon>
    </Compile>
    <Compile Include="SamplePages\PullToRefreshListView\PullToRefreshListViewPage.xaml.cs">
      <DependentUpon>PullToRefreshListViewPage.xaml</DependentUpon>
    </Compile>
    <Compile Include="SamplePages\Rotate\RotateBehaviorPage.xaml.cs">
      <DependentUpon>RotateBehaviorPage.xaml</DependentUpon>
    </Compile>
    <Compile Include="SamplePages\Scale\ScaleBehaviorPage.xaml.cs">
      <DependentUpon>ScaleBehaviorPage.xaml</DependentUpon>
    </Compile>
    <Compile Include="SamplePages\SlidableListItem\SlidableListItemPage.xaml.cs">
      <DependentUpon>SlidableListItemPage.xaml</DependentUpon>
    </Compile>
    <Compile Include="SamplePages\RadialGauge\RadialGaugePage.xaml.cs">
      <DependentUpon>RadialGaugePage.xaml</DependentUpon>
    </Compile>
    <Compile Include="SamplePages\RangeSelector\RangeSelectorPage.xaml.cs">
      <DependentUpon>RangeSelectorPage.xaml</DependentUpon>
    </Compile>
    <Compile Include="Shell.xaml.cs">
      <DependentUpon>Shell.xaml</DependentUpon>
    </Compile>
    <Compile Include="Models\Option.cs" />
    <Compile Include="Models\SampleCategory.cs" />
    <Compile Include="Models\Sample.cs" />
    <Compile Include="Models\Samples.cs" />
    <Compile Include="Pages\About.xaml.cs">
      <DependentUpon>About.xaml</DependentUpon>
    </Compile>
    <Compile Include="SamplePages\AdaptiveGridView\AdaptiveGridViewPage.xaml.cs">
      <DependentUpon>AdaptiveGridViewPage.xaml</DependentUpon>
    </Compile>
    <Compile Include="Pages\SamplePicker.xaml.cs">
      <DependentUpon>SamplePicker.xaml</DependentUpon>
    </Compile>
    <Compile Include="Properties\AssemblyInfo.cs" />
  </ItemGroup>
  <ItemGroup>
    <AppxManifest Include="Package.appxmanifest">
      <SubType>Designer</SubType>
    </AppxManifest>
    <None Include="Microsoft.Toolkit.Uwp.SampleApp_TemporaryKey.pfx" />
  </ItemGroup>
  <ItemGroup>
    <Content Include="Properties\Default.rd.xml" />
  </ItemGroup>
  <ItemGroup>
    <ApplicationDefinition Include="App.xaml">
      <Generator>MSBuild:Compile</Generator>
      <SubType>Designer</SubType>
    </ApplicationDefinition>
    <Page Include="Controls\PropertyControl.xaml">
      <SubType>Designer</SubType>
      <Generator>MSBuild:Compile</Generator>
    </Page>
    <Page Include="SamplePages\ConnectionHelper\ConnectionHelperPage.xaml">
      <Generator>MSBuild:Compile</Generator>
      <SubType>Designer</SubType>
    </Page>
    <Page Include="SamplePages\BackgroundTaskHelper\BackgroundTaskHelperPage.xaml">
      <SubType>Designer</SubType>
      <Generator>MSBuild:Compile</Generator>
    </Page>
    <Page Include="SamplePages\DispatcherHelper\DispatcherHelperPage.xaml">
      <SubType>Designer</SubType>
      <Generator>MSBuild:Compile</Generator>
    </Page>
    <Page Include="SamplePages\Bing Service\BingPage.xaml">
      <Generator>MSBuild:Compile</Generator>
      <SubType>Designer</SubType>
    </Page>
    <Page Include="SamplePages\BladeView\BladePage.xaml">
      <SubType>Designer</SubType>
      <Generator>MSBuild:Compile</Generator>
    </Page>
    <Page Include="SamplePages\Blur\BlurBehaviorPage.xaml">
      <Generator>MSBuild:Compile</Generator>
      <SubType>Designer</SubType>
    </Page>
<<<<<<< HEAD
    <Page Include="SamplePages\Expander\ExpanderPage.xaml">
=======
    <Page Include="SamplePages\Microsoft Translator Service\MicrosoftTranslatorPage.xaml">
>>>>>>> 6449d104
      <Generator>MSBuild:Compile</Generator>
      <SubType>Designer</SubType>
    </Page>
    <Page Include="SamplePages\MosaicControl\MosaicControlPage.xaml">
      <Generator>MSBuild:Compile</Generator>
      <SubType>Designer</SubType>
    </Page>
    <Page Include="SamplePages\ScrollHeader\ScrollHeaderPage.xaml">
      <Generator>MSBuild:Compile</Generator>
      <SubType>Designer</SubType>
    </Page>
    <Page Include="SamplePages\DropShadowPanel\DropShadowPanelPage.xaml">
      <SubType>Designer</SubType>
      <Generator>MSBuild:Compile</Generator>
    </Page>
    <Page Include="SamplePages\GridSplitter\GridSplitterPage.xaml">
      <SubType>Designer</SubType>
      <Generator>MSBuild:Compile</Generator>
    </Page>
    <Page Include="SamplePages\FadeHeader\FadeHeaderBehaviorPage.xaml">
      <Generator>MSBuild:Compile</Generator>
      <SubType>Designer</SubType>
    </Page>
    <Page Include="SamplePages\Incremental Loading Collection\IncrementalLoadingCollectionPage.xaml">
      <Generator>MSBuild:Compile</Generator>
      <SubType>Designer</SubType>
    </Page>
    <Page Include="SamplePages\Light\LightBehaviorPage.xaml">
      <SubType>Designer</SubType>
      <Generator>MSBuild:Compile</Generator>
    </Page>
    <Page Include="SamplePages\LinkedIn Service\LinkedInPage.xaml">
      <SubType>Designer</SubType>
      <Generator>MSBuild:Compile</Generator>
    </Page>
    <Page Include="SamplePages\MasterDetailsView\MasterDetailsViewPage.xaml">
      <SubType>Designer</SubType>
      <Generator>MSBuild:Compile</Generator>
    </Page>
    <Page Include="SamplePages\Microsoft Graph Service\MicrosoftGraphPage.xaml">
      <Generator>MSBuild:Compile</Generator>
      <SubType>Designer</SubType>
    </Page>
    <Page Include="SamplePages\Microsoft Graph Service\SendMessageContentDialog.xaml">
      <Generator>MSBuild:Compile</Generator>
      <SubType>Designer</SubType>
    </Page>
    <Page Include="SamplePages\ImageCache\ImageCachePage.xaml">
      <Generator>MSBuild:Compile</Generator>
      <SubType>Designer</SubType>
    </Page>
    <Page Include="SamplePages\PrintHelper\PrintHelperPage.xaml">
      <Generator>MSBuild:Compile</Generator>
      <SubType>Designer</SubType>
    </Page>
    <Page Include="SamplePages\ReorderGridAnimation\ReorderGridPage.xaml">
      <SubType>Designer</SubType>
      <Generator>MSBuild:Compile</Generator>
    </Page>
    <Page Include="SamplePages\RotatorTile\RotatorTilePage.xaml">
      <Generator>MSBuild:Compile</Generator>
      <SubType>Designer</SubType>
    </Page>
    <Page Include="SamplePages\LiveTile\LiveTilePage.xaml">
      <Generator>MSBuild:Compile</Generator>
      <SubType>Designer</SubType>
    </Page>
    <Page Include="SamplePages\Offset\OffsetBehaviorPage.xaml">
      <SubType>Designer</SubType>
      <Generator>MSBuild:Compile</Generator>
    </Page>
    <Page Include="SamplePages\Fade\FadeBehaviorPage.xaml">
      <SubType>Designer</SubType>
      <Generator>MSBuild:Compile</Generator>
    </Page>
    <Page Include="SamplePages\Object Storage\ObjectStoragePage.xaml">
      <SubType>Designer</SubType>
      <Generator>MSBuild:Compile</Generator>
    </Page>
    <Page Include="SamplePages\SurfaceDialTextboxHelper\SurfaceDialTextboxHelperPage.xaml">
      <SubType>Designer</SubType>
      <Generator>MSBuild:Compile</Generator>
    </Page>
    <Page Include="SamplePages\SystemInformation\SystemInformationPage.xaml">
      <Generator>MSBuild:Compile</Generator>
      <SubType>Designer</SubType>
    </Page>
    <Page Include="SamplePages\TextBoxMask\TextBoxMaskPage.xaml">
      <Generator>MSBuild:Compile</Generator>
      <SubType>Designer</SubType>
    </Page>
    <Page Include="SamplePages\Toast\ToastPage.xaml">
      <Generator>MSBuild:Compile</Generator>
      <SubType>Designer</SubType>
    </Page>
    <Page Include="SamplePages\Twitter Service\TwitterPage.xaml">
      <Generator>MSBuild:Compile</Generator>
      <SubType>Designer</SubType>
    </Page>
    <Page Include="SamplePages\Facebook Service\FacebookPage.xaml">
      <Generator>MSBuild:Compile</Generator>
      <SubType>Designer</SubType>
    </Page>
    <Page Include="SamplePages\HamburgerMenu\HamburgerMenuPage.xaml">
      <Generator>MSBuild:Compile</Generator>
      <SubType>Designer</SubType>
    </Page>
    <Page Include="SamplePages\HeaderedTextBlock\HeaderedTextBlockPage.xaml">
      <SubType>Designer</SubType>
      <Generator>MSBuild:Compile</Generator>
    </Page>
    <Page Include="SamplePages\ImageEx\ImageExPage.xaml">
      <Generator>MSBuild:Compile</Generator>
      <SubType>Designer</SubType>
    </Page>
    <Page Include="SamplePages\WeatherLiveTileAndToast\WeatherLiveTileAndToastPage.xaml">
      <SubType>Designer</SubType>
      <Generator>MSBuild:Compile</Generator>
    </Page>
    <Page Include="SamplePages\PullToRefreshListView\PullToRefreshListViewPage.xaml">
      <SubType>Designer</SubType>
      <Generator>MSBuild:Compile</Generator>
    </Page>
    <Page Include="SamplePages\RadialGauge\RadialGaugePage.xaml">
      <Generator>MSBuild:Compile</Generator>
      <SubType>Designer</SubType>
    </Page>
    <Page Include="SamplePages\RangeSelector\RangeSelectorPage.xaml">
      <Generator>MSBuild:Compile</Generator>
      <SubType>Designer</SubType>
    </Page>
    <Page Include="SamplePages\Rotate\RotateBehaviorPage.xaml">
      <SubType>Designer</SubType>
      <Generator>MSBuild:Compile</Generator>
    </Page>
    <Page Include="SamplePages\Scale\ScaleBehaviorPage.xaml">
      <SubType>Designer</SubType>
      <Generator>MSBuild:Compile</Generator>
    </Page>
    <Page Include="SamplePages\SlidableListItem\SlidableListItemPage.xaml">
      <SubType>Designer</SubType>
      <Generator>MSBuild:Compile</Generator>
    </Page>
    <Page Include="Shell.xaml">
      <Generator>MSBuild:Compile</Generator>
      <SubType>Designer</SubType>
    </Page>
    <Page Include="Pages\About.xaml">
      <SubType>Designer</SubType>
      <Generator>MSBuild:Compile</Generator>
    </Page>
    <Page Include="SamplePages\AdaptiveGridView\AdaptiveGridViewPage.xaml">
      <SubType>Designer</SubType>
      <Generator>MSBuild:Compile</Generator>
    </Page>
    <Page Include="Pages\SamplePicker.xaml">
      <SubType>Designer</SubType>
      <Generator>MSBuild:Compile</Generator>
    </Page>
  </ItemGroup>
  <ItemGroup>
    <ProjectReference Include="..\Notifications\Microsoft.Toolkit.Uwp.Notifications.UWP\Microsoft.Toolkit.Uwp.Notifications.UWP.csproj">
      <Project>{fb381278-f4ad-4703-a12a-c43ee0b231bd}</Project>
      <Name>Microsoft.Toolkit.Uwp.Notifications.UWP</Name>
    </ProjectReference>
    <ProjectReference Include="..\Microsoft.Toolkit.Uwp.Services\Microsoft.Toolkit.Uwp.Services.csproj">
      <Project>{7189a42d-6f1a-4fa3-8e00-e2c14fdf167a}</Project>
      <Name>Microsoft.Toolkit.Uwp.Services</Name>
    </ProjectReference>
    <ProjectReference Include="..\Microsoft.Toolkit.Uwp.UI.Animations\Microsoft.Toolkit.Uwp.UI.Animations.csproj">
      <Project>{b24a296c-b3eb-4e06-a64e-74ac2d1acc91}</Project>
      <Name>Microsoft.Toolkit.Uwp.UI.Animations</Name>
    </ProjectReference>
    <ProjectReference Include="..\Microsoft.Toolkit.Uwp.UI.Controls\Microsoft.Toolkit.Uwp.UI.Controls.csproj">
      <Project>{e9faabfb-d726-42c1-83c1-cb46a29fea81}</Project>
      <Name>Microsoft.Toolkit.Uwp.UI.Controls</Name>
    </ProjectReference>
    <ProjectReference Include="..\Microsoft.Toolkit.Uwp.UI\Microsoft.Toolkit.Uwp.UI.csproj">
      <Project>{3dd8aa7c-3569-4e51-992f-0c2257e8878e}</Project>
      <Name>Microsoft.Toolkit.Uwp.UI</Name>
    </ProjectReference>
    <ProjectReference Include="..\Microsoft.Toolkit.Uwp\Microsoft.Toolkit.Uwp.csproj">
      <Project>{805F80DF-75C6-4C2F-8FD9-B47F6D0DF5A3}</Project>
      <Name>Microsoft.Toolkit.Uwp</Name>
    </ProjectReference>
  </ItemGroup>
  <ItemGroup>
    <SDKReference Include="WindowsDesktop, Version=10.0.14393.0">
      <Name>Windows Desktop Extensions for the UWP</Name>
    </SDKReference>
    <SDKReference Include="WindowsMobile, Version=10.0.14393.0">
      <Name>Windows Mobile Extensions for the UWP</Name>
    </SDKReference>
  </ItemGroup>
  <ItemGroup />
  <PropertyGroup Condition=" '$(VisualStudioVersion)' == '' or '$(VisualStudioVersion)' &lt; '14.0' ">
    <VisualStudioVersion>14.0</VisualStudioVersion>
  </PropertyGroup>
  <PropertyGroup Condition="'$(Configuration)|$(Platform)' == 'Publish|x86'">
    <OutputPath>bin\x86\Publish\</OutputPath>
    <DefineConstants>CODE_ANALYSIS;TRACE;NETFX_CORE;WINDOWS_UWP;CODE_ANALYSIS</DefineConstants>
    <Optimize>true</Optimize>
    <TreatWarningsAsErrors>true</TreatWarningsAsErrors>
    <NoWarn>;2008</NoWarn>
    <NoStdLib>true</NoStdLib>
    <DebugType>pdbonly</DebugType>
    <PlatformTarget>x86</PlatformTarget>
    <RunCodeAnalysis>true</RunCodeAnalysis>
    <UseVSHostingProcess>false</UseVSHostingProcess>
    <ErrorReport>prompt</ErrorReport>
    <CodeAnalysisRuleSet>microsoft.toolkit.uwp.sampleapp.ruleset</CodeAnalysisRuleSet>
    <Prefer32Bit>true</Prefer32Bit>
  </PropertyGroup>
  <PropertyGroup Condition="'$(Configuration)|$(Platform)' == 'Publish|ARM'">
    <OutputPath>bin\ARM\Publish\</OutputPath>
    <DefineConstants>CODE_ANALYSIS;TRACE;NETFX_CORE;WINDOWS_UWP;CODE_ANALYSIS</DefineConstants>
    <Optimize>true</Optimize>
    <TreatWarningsAsErrors>true</TreatWarningsAsErrors>
    <NoWarn>;2008</NoWarn>
    <NoStdLib>true</NoStdLib>
    <DebugType>pdbonly</DebugType>
    <PlatformTarget>ARM</PlatformTarget>
    <RunCodeAnalysis>true</RunCodeAnalysis>
    <UseVSHostingProcess>false</UseVSHostingProcess>
    <ErrorReport>prompt</ErrorReport>
    <CodeAnalysisRuleSet>microsoft.toolkit.uwp.sampleapp.ruleset</CodeAnalysisRuleSet>
    <Prefer32Bit>true</Prefer32Bit>
  </PropertyGroup>
  <PropertyGroup Condition="'$(Configuration)|$(Platform)' == 'Publish|x64'">
    <OutputPath>bin\x64\Publish\</OutputPath>
    <DefineConstants>CODE_ANALYSIS;TRACE;NETFX_CORE;WINDOWS_UWP;CODE_ANALYSIS</DefineConstants>
    <Optimize>true</Optimize>
    <TreatWarningsAsErrors>true</TreatWarningsAsErrors>
    <NoWarn>;2008</NoWarn>
    <NoStdLib>true</NoStdLib>
    <DebugType>pdbonly</DebugType>
    <PlatformTarget>x64</PlatformTarget>
    <RunCodeAnalysis>true</RunCodeAnalysis>
    <UseVSHostingProcess>false</UseVSHostingProcess>
    <ErrorReport>prompt</ErrorReport>
    <CodeAnalysisRuleSet>microsoft.toolkit.uwp.sampleapp.ruleset</CodeAnalysisRuleSet>
    <Prefer32Bit>true</Prefer32Bit>
  </PropertyGroup>
  <Import Project="$(MSBuildExtensionsPath)\Microsoft\WindowsXaml\v$(VisualStudioVersion)\Microsoft.Windows.UI.Xaml.CSharp.targets" />
  <!-- To modify your build process, add your task inside one of the targets below and uncomment it.
       Other similar extension points exist, see Microsoft.Common.targets.
  <Target Name="BeforeBuild">
  </Target>
  <Target Name="AfterBuild">
  </Target>
  -->
</Project><|MERGE_RESOLUTION|>--- conflicted
+++ resolved
@@ -567,11 +567,11 @@
       <Generator>MSBuild:Compile</Generator>
       <SubType>Designer</SubType>
     </Page>
-<<<<<<< HEAD
     <Page Include="SamplePages\Expander\ExpanderPage.xaml">
-=======
+      <Generator>MSBuild:Compile</Generator>
+      <SubType>Designer</SubType>
+    </Page>
     <Page Include="SamplePages\Microsoft Translator Service\MicrosoftTranslatorPage.xaml">
->>>>>>> 6449d104
       <Generator>MSBuild:Compile</Generator>
       <SubType>Designer</SubType>
     </Page>
