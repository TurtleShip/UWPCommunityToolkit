[
  {
    "Name": "Layout controls",
    "Icon": "Icons/Layouts.png",
    "Samples": [
<<<<<<< HEAD
      {
        "Name": "ResponsiveGridView",
        "Type": "ResponsiveGridViewPage",
        "About": "The ResponsiveGridView control allows to present information within a Grid View perfectly adjusting the total display available space. It reacts to changes in the layout as well as the content so it can adapt to different form factors automatically. The number and the width of items are calculated based on the screen resolution in order to fully leverage the available screen space. The property ItemsHeight define the items fixed height and the property DesiredWidth sets the minimum width for the elements to add a new column.",
        "CodeUrl": "https://github.com/deltakosh/UWPToolkit",
        "XamlCodeFile": "ResponsiveGridViewCode.txt",
=======
			{
				"Name": "ResponsiveGridView",
				"Type": "ResponsiveGridViewPage",
				"About": "Presents content within a GridView to fill the total available display space. It reacts to changes in the layout as well as the content so it can adapt to different form factors automatically.",
				"CodeUrl": "https://github.com/deltakosh/UWPToolkit",
				"XamlCodeFile": "ResponsiveGridViewCode.txt",
>>>>>>> 38483ef8
        "Icon": "/SamplePages/ResponsiveGridView/icon.jpg"
      },
      {
        "Name": "VariableSizedGridView",
        "Type": "VariableSizedGridViewPage",
        "About": "Displays items that have different Width and Height values. You can control the number of rows, columns, orientation, and aspect ratio.",
        "CodeUrl": "https://github.com/deltakosh/UWPToolkit",
        "XamlCodeFile": "VariableSizedGridViewCode.txt",
        "Icon": "/SamplePages/VariableSizedGridView/icon.jpg"
      },
      {
        "Name": "Carousel",
        "Type": "CarouselPage",
        "About": "A responsive carousel control for displaying content. You can control properties like the AspectRatio, MaxItems, MinHeight, MaxHeight, GradientOpacity and AlignmentX.",
        "CodeUrl": "https://github.com/deltakosh/UWPToolkit",
        "XamlCodeFile": "CarouselCode.txt",
        "Icon": "/SamplePages/Carousel/icon.jpg"
      }
    ]
  },
  {
    "Name": "Foundation controls",
    "Icon": "Icons/Foundation.png",
    "Samples": [
      {
        "Name": "HamburgerMenu",
        "Type": "HamburgerMenuPage",
        "About": "The HamburgerMenu provides a simple to use side bar menu that you can show/hide using a hamburger button.",
        "CodeUrl": "https://github.com/deltakosh/UWPToolkit",
        "XamlCodeFile": "HamburgerMenuCode.txt",
        "Icon": "/SamplePages/HamburgerMenu/icon.jpg"
      },
      {
        "Name": "RangeSelector",
        "Type": "RangeSelectorPage",
        "About": "The RangeSelector is a \"double slider\" control for range values.",
        "CodeUrl": "https://github.com/deltakosh/UWPToolkit",
        "XamlCodeFile": "RangeSelectorCode.txt",
        "Icon": "/SamplePages/RangeSelector/icon.jpg"
      },
      {
        "Name": "ImageEx",
        "Type": "ImageExPage",
        "About": "Images are downloaded asynchronously showing a load indicator. Source images are then stored in the App local cache to preserve resources and load time.",
        "CodeUrl": "https://github.com/deltakosh/UWPToolkit",
        "XamlCodeFile": "ImageExCode.txt",
        "Icon": "/SamplePages/ImageEx/icon.jpg"
      },
      {
        "Name": "HeaderedTextBlock",
        "Type": "HeaderedTextBlockPage",
        "About": "The HeaderedTextBlock control is designed to provide a header for read only text. This control is useful for displaying read only forms.",
        "CodeUrl": "https://github.com/deltakosh/UWPToolkit",
        "XamlCodeFile": "HeaderedTextBlockCode.txt",
        "Icon": "/SamplePages/SearchBox/icon.jpg"
      },
      {
        "Name": "RadialGauge",
        "Type": "RadialGaugePage",
        "About": "The radial gauge displays a value within a range, using a needle on a circular face.",
        "CodeUrl": "https://github.com/deltakosh/UWPToolkit",
        "XamlCodeFile": "RadialGaugeCode.txt",
        "Icon": "/SamplePages/RadialGauge/icon.jpg"
      },
      {
        "Name": "SlidableListItem",
        "Type": "SlidableListItemPage",
        "About": "A UI control that enables actions to be triggered by sliding the content left or right. In most cases, it will be used as a ListView DataTemplate root similar to email apps, but it is not required.",
        "CodeUrl": "https://github.com/deltakosh/UWPToolkit",
        "XamlCodeFile": "SlidableListItemCode.txt",
        "Icon": "/SamplePages/SlidableListItem/icon.png"
      },
      {
        "Name": "PullToRefreshListView",
        "Type": "PullToRefreshListViewPage",
        "About": "PullToRefreshListView is derived from the built in ListView in the Universal Windows Platform. It enables the popular Pull To Refresh pattern.",
        "CodeUrl": "https://github.com/deltakosh/UWPToolkit",
        "XamlCodeFile": "PullToRefreshListViewCode.txt",
        "Icon": "/SamplePages/PullToRefreshListView/icon.png"
      }
    ]
  },
  {
    "Name": "Notifications",
    "Icon": "Icons/Notifications.png",
    "Samples": [
    ]
  },
  {
    "Name": "Behaviors",
    "Icon": "Icons/Behaviors.png",
    "Samples": [
      {
        "Name": "OpacityBehavior",
        "Type": "OpacityBehaviorPage",
        "About": "Shows you how to implement the opacity behavior which uses composition",
        "CodeUrl": "https://github.com/Microsoft/WindowsAppToolkit",
        "XamlCodeFile": "OpacityBehaviorCode.txt",
        "Icon": "/SamplePages/OpacityBehavior/opacityBehavior.gif"
      },
      {
        "Name": "ScaleBehavior",
        "Type": "ScaleBehaviorPage",
        "About": "Shows you how to implement the scale behavior which uses composition",
        "CodeUrl": "https://github.com/Microsoft/WindowsAppToolkit",
        "XamlCodeFile": "ScaleBehaviorCode.txt",
        "Icon": "/SamplePages/ScaleBehavior/scaleBehavior.gif"
      },
      {
        "Name": "OffsetBehavior",
        "Type": "OffsetBehaviorPage",
        "About": "Shows you how to implement the offset behavior which uses composition",
        "CodeUrl": "https://github.com/Microsoft/WindowsAppToolkit",
        "XamlCodeFile": "OffsetBehaviorCode.txt",
        "Icon": "/SamplePages/OffsetBehavior/offsetBehavior.gif"
      },
      {
        "Name": "RotationBehavior",
        "Type": "RotationBehaviorPage",
        "About": "Shows you how to implement the rotation behavior which uses composition",
        "CodeUrl": "https://github.com/Microsoft/WindowsAppToolkit",
        "XamlCodeFile": "RotationBehaviorCode.txt",
        "Icon": "/SamplePages/RotationBehavior/rotationBehavior.gif"
      }
    ]
  },
  {
    "Name": "Services",
    "Icon": "Icons/Services.png",
    "Samples": [
      {
        "Name": "Bing Service",
        "Type": "BingPage",
        "About": "The Bing Service allows you to retrieve Microsoft Bing web search engine results.",
        "CodeUrl": "https://github.com/deltakosh/UWPToolkit",
        "CodeFile": "BingCode.txt",
        "Icon": "/SamplePages/Bing Service/icon.png"
      },
      {
        "Name": "Facebook Service",
        "Type": "FacebookPage",
        "About": "The Facebook Service allows you to retrieve or publish data to Facebook graph.",
        "CodeUrl": "https://github.com/deltakosh/UWPToolkit",
        "CodeFile": "FacebookCode.txt",
        "Icon": "/SamplePages/Facebook Service/icon.png"
      },
      {
        "Name": "Twitter Service",
        "Type": "TwitterPage",
        "About": "The Twitter Service allows you to retrieve or publish data to Twitter.",
        "CodeUrl": "https://github.com/deltakosh/UWPToolkit",
        "CodeFile": "TwitterCode.txt", 
        "Icon": "/SamplePages/Twitter Service/icon.png"
      }
    ]
  }
]<|MERGE_RESOLUTION|>--- conflicted
+++ resolved
@@ -3,21 +3,12 @@
     "Name": "Layout controls",
     "Icon": "Icons/Layouts.png",
     "Samples": [
-<<<<<<< HEAD
-      {
-        "Name": "ResponsiveGridView",
-        "Type": "ResponsiveGridViewPage",
-        "About": "The ResponsiveGridView control allows to present information within a Grid View perfectly adjusting the total display available space. It reacts to changes in the layout as well as the content so it can adapt to different form factors automatically. The number and the width of items are calculated based on the screen resolution in order to fully leverage the available screen space. The property ItemsHeight define the items fixed height and the property DesiredWidth sets the minimum width for the elements to add a new column.",
-        "CodeUrl": "https://github.com/deltakosh/UWPToolkit",
-        "XamlCodeFile": "ResponsiveGridViewCode.txt",
-=======
 			{
 				"Name": "ResponsiveGridView",
 				"Type": "ResponsiveGridViewPage",
 				"About": "Presents content within a GridView to fill the total available display space. It reacts to changes in the layout as well as the content so it can adapt to different form factors automatically.",
 				"CodeUrl": "https://github.com/deltakosh/UWPToolkit",
 				"XamlCodeFile": "ResponsiveGridViewCode.txt",
->>>>>>> 38483ef8
         "Icon": "/SamplePages/ResponsiveGridView/icon.jpg"
       },
       {
