--- conflicted
+++ resolved
@@ -72,11 +72,8 @@
     <Compile Include="HamburgerMenu\MenuItems\HamburgerMenuImageItem.cs" />
     <Compile Include="HeaderedTextBlock\HeaderedTextBlock.cs" />
     <Compile Include="HeaderedTextBlock\HeaderedTextBlock.Properties.cs" />
-<<<<<<< HEAD
-    <Compile Include="BladeControl\Blade.Events.cs" />
     <Compile Include="InkOverlay\InkOverlay.cs" />
     <Compile Include="InkOverlay\InkOverlayInputScope.cs" />
-=======
     <Compile Include="MarkdownTextBlock\Display\ILinkRegister.cs" />
     <Compile Include="MarkdownTextBlock\Display\MarkdownTable.cs" />
     <Compile Include="MarkdownTextBlock\Display\XamlRenderer.cs" />
@@ -114,7 +111,6 @@
     <Compile Include="BladeView\BladeItem.Events.cs" />
     <Compile Include="MasterDetailsView\MasterDetailsViewState.cs" />
     <Compile Include="ScrollHeader\ScrollHeaderMode.cs" />
->>>>>>> 0df9b344
     <Compile Include="SlidableListItem\SwipeStatus.cs" />
     <Compile Include="SlidableListItem\SwipeStatusChangedEventArgs.cs" />
     <Compile Include="SurfaceDialTextboxHelper\SurfaceDialTextboxHelper.cs" />
